import { Database } from '../database.types';
import { Category, CategoryGroup, FinAccount, FinAccountRecurringTransaction, FinAccountTransaction } from './fin.types';

export type Budget = {
  id: string;
  budgetType: string;
  spendingTracking: BudgetSpendingTrackingsByMonth;
  spendingRecommendations: BudgetSpendingRecommendations;
  goals: BudgetGoal[];
  onboardingStep?: Database['public']['Tables']['budgets']['Row']['current_onboarding_step'];
  linkedFinAccounts: Array<FinAccount>;
  name: string;
}

export interface BudgetFinAccountTransaction {
  transaction: FinAccountTransaction;
  budgetFinAccountId: string; // UUID referencing the financial account link to the budget
  categoryGroupId: string; // UUID referencing the group of the category associated with the transaction
  categoryGroup: string; // Group of the category associated with the transaction
  category: Category;
  merchantName: string; // Name of the merchant involved in the transaction
  payee: string; // Name of the payee for the transaction
  notes: string; // Notes for the transaction
  budgetTags: BudgetFinAccountTransactionTag[]; // Tags associated with the transaction
  budgetAttachmentsStorageNames: string[]; // Storage names for attachments
}

export interface BudgetFinAccountRecurringTransaction {
  transaction: FinAccountRecurringTransaction;
  budgetFinAccountId: string; // UUID referencing the financial account link to the budget
  categoryGroupId?: string; // UUID referencing the group of the category associated with the transaction
  categoryGroup?: string; // Group of the category associated with the transaction
  categoryId?: string; // UUID referencing the category associated with the transaction
  category?: string; // Name of the category associated with the transaction
  notes: string; // Notes for the transaction
  budgetTags: BudgetFinAccountTransactionTag[]; // Tags associated with the transaction
}

export interface BudgetFinAccountTransactionTag {
  id: string;
  name: string;
}

export type BudgetCategoryGroupSpending = {
  groupName: string;
  groupId?: string;
  spending: number,
  recommendation: number,
  target: number,
  isTaxDeductible: boolean,
  targetSource: 'group' | 'category',
  categories: Array<BudgetCategorySpending>
}

export type BudgetCategorySpending = {
  categoryName: string;
  categoryId?: string;
  spending: number;
  recommendation: number;
  target: number;
  isTaxDeductible: boolean;
}

export type BudgetGoalType = 'savings' | 'debt' | 'investment' | 'charity';

export interface BudgetGoal {
  id: string;
  budgetId: string;
  type: BudgetGoalType;
  name: string;
  amount: number;
  balance: number;
  description?: string;
  budgetFinAccountId: string;
  budgetFinAccountBalance?: number;
  targetDate: string;
  spendingRecommendations: BudgetGoalSpendingRecommendations;
  spendingTracking: BudgetGoalSpendingTrackingsByMonth;
  debtPaymentComponent?: 'principal' | 'interest' | 'principal_interest';
  debtInterestRate?: number;
<<<<<<< HEAD
=======
  plaidAccountId?: string;
  manualAccountId?: string;
>>>>>>> a3f8ddd8
  // For savings and debt goals only
  subType?: string;
  // Common fields
  createdAt?: string;
  updatedAt?: string;
}

// The key is the category group name
export type BudgetSpendingRecommendations = {
  balanced: Record<string, BudgetSpendingCategoryGroupRecommendation>;
  conservative: Record<string, BudgetSpendingCategoryGroupRecommendation>;
  relaxed: Record<string, BudgetSpendingCategoryGroupRecommendation>;
};

export type BudgetSpendingCategoryGroupRecommendation = {
  groupName: string;
  groupId?: string;
  targetSource: 'group' | 'category';
  recommendation: number;
  spending: number;
  categories: Array<BudgetSpendingCategoryRecommendation>;
}

export type BudgetSpendingCategoryRecommendation = {
  categoryName: string;
  categoryId?: string;
  spending: number; // total spending for the category from rolling month used to calculate recommendation
  recommendation: number; // recommendation for the category calculated from rolling month
}

// The key is the group name
export type BudgetCategoryGroups = Record<string, CategoryGroup>;

/**
 * Represents the spending tracking categorized by month and group.
 * The outer key is a month date string in the format 'yyyy-MM',
 * and the inner key is the group name.
 */
export type BudgetSpendingTrackingsByMonth = Record<string, Record<string, BudgetSpendingCategoryGroupTracking>>;

export type BudgetSpendingCategoryGroupTracking = {
  groupName: string;
  groupId?: string;
  targetSource: 'group' | 'category';
  spendingActual: number;
  spendingTarget: number;
  isTaxDeductible: boolean;
  categories: Array<BudgetSpendingCategoryTracking>;
}

export type BudgetSpendingCategoryTracking = {
  categoryName: string;
  categoryId?: string;
  spendingActual: number;
  spendingTarget: number;
  isTaxDeductible: boolean;
}

export type BudgetGoalSpendingRecommendations = {
  balanced: BudgetGoalSpendingRecommendation;
  conservative: BudgetGoalSpendingRecommendation;
  relaxed: BudgetGoalSpendingRecommendation;
};

export type BudgetGoalSpendingRecommendation = {
  goalId: string;
  // The key is the month in the format 'yyyy-MM'
  monthlyAmounts: Record<string, number>;
}

/**
 * Represents the goal tracking categorized by month.
 * The key is a month date string in the format 'yyyy-MM'
 */
export type BudgetGoalSpendingTrackingsByMonth = Record<string, BudgetGoalMonthlyTracking>;

export type BudgetGoalMonthlyTracking = {
  month: string;
  startingBalance: number;
  endingBalance?: number;
  // The key is a date string in the format 'yyyy-MM-dd'
  allocations: Record<string, BudgetGoalSpendingAllocation>;
}

export type BudgetGoalSpendingAllocation = {
  dateTarget: string;
  amountTarget: number;
  dateActual?: string;
  amountActual?: number;
}

// BudgetGoalMultiRecommendations is a model for grouped recommendations for multiple goals
// The key is the goal id
export type BudgetGoalMultiRecommendations = {
  balanced: Record<string, BudgetGoalSpendingRecommendation>;
  conservative: Record<string, BudgetGoalSpendingRecommendation>;
  relaxed: Record<string, BudgetGoalSpendingRecommendation>;
};
<|MERGE_RESOLUTION|>--- conflicted
+++ resolved
@@ -78,11 +78,8 @@
   spendingTracking: BudgetGoalSpendingTrackingsByMonth;
   debtPaymentComponent?: 'principal' | 'interest' | 'principal_interest';
   debtInterestRate?: number;
-<<<<<<< HEAD
-=======
   plaidAccountId?: string;
   manualAccountId?: string;
->>>>>>> a3f8ddd8
   // For savings and debt goals only
   subType?: string;
   // Common fields
